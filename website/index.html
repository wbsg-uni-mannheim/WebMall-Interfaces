--- conflicted
+++ resolved
@@ -997,60 +997,6 @@
 
     -->
 
-    <!-- Related Work Section -->
-    <section class="section" id="related-work">
-      <div class="container is-max-desktop">
-        <div class="columns is-centered">
-          <div class="column is-full-width">
-            <h2 class="title is-3">Related Work</h2>
-            <div class="content has-text-justified">
-              <p>
-                The closest related work to our experiments is [<a href="#Song2025">Song (2025)</a>], which uses tasks from the WebArena benchmark to
-                compare LLM agents that access websites via APIs with agents that browse HTML interfaces. The study concludes that API-based agents
-                are more effective than HTML agents, with hybrid agents achieving the best overall performance. A second relevant study is [<a
-                  href="#Zhang2025"
-                  >Zhang (2025)</a
-                >], which compares API agents to GUI agents. This paper introduces a set of dimensions for comparing API and GUI agents and reports
-                the results of an experimental evaluation using 27 office-related tasks, involving Word, Excel, and PPT.
-              </p>
-              <p>
-                A survey of agents for computer use, including Web agents, is presented by [<a href="#Sager2025">Sager (2025)</a>]. [<a
-                  href="#Yehudai2025"
-                  >Yehudai (2025)</a
-                >] surveys benchmarks used for evaluating LLM agents, while [<a href="#Petrova2025">Petrova (2025)</a>] discusses LLM-based agents in
-                the context of the historical development of the Semantic Web and FIPA-based multi-agent systems.
-              </p>
-            </div>
-          </div>
-        </div>
-      </div>
-    </section>
-
-<<<<<<< HEAD
-    <!-- Setup Instructions Section -->
-    <section class="section" id="setup">
-      <div class="container is-max-desktop">
-        <div class="columns is-centered">
-          <div class="column is-full-width">
-            <h2 class="title is-3">Setup Instructions</h2>
-            <div class="content">
-              <p>Detailed setup instructions for each interface are available in our repository:</p>
-              <ul>
-                <li>
-                  <a href="https://github.com/wbsg-uni-mannheim/webmall-alternative-interfaces/blob/main/src/rag/README.md">RAG Setup Guide</a>
-                </li>
-                <li>
-                  <a href="https://github.com/wbsg-uni-mannheim/webmall-alternative-interfaces/blob/main/src/api_mcp/README.md"
-                    >MCP Server Configuration</a
-                  >
-                </li>
-                <li>
-                  <a href="https://github.com/wbsg-uni-mannheim/webmall-alternative-interfaces/blob/main/src/nlweb_mcp/README.md"
-                    >NLWeb + MCP Installation</a
-                  >
-                </li>
-              </ul>
-=======
         <!-- Related Work Section -->
         <section class="section" id="related-work">
             <div class="container is-max-desktop">
@@ -1091,40 +1037,9 @@
                         </div>
                     </div>
                 </div>
->>>>>>> 3e245cfd
-            </div>
-          </div>
-        </div>
-      </div>
-    </section>
-
-<<<<<<< HEAD
-    <!-- References Section -->
-    <section class="section" id="references">
-      <div class="container is-max-desktop">
-        <div class="columns is-centered">
-          <div class="column is-full-width">
-            <h2 class="title is-3">References</h2>
-            <div class="content has-text-justified">
-              <p id="Song2025">
-                [Song2025] Song, Yueqi, et al.:
-                <a href="https://arxiv.org/abs/2410.16464" target="_blank"> Beyond Browsing: API-Based Web Agents</a>. arXiv:2410.16464, 2025.
-              </p>
-              <p id="Zhang2025">
-                [Zhang2025] Zhang, Chaoyun, et al.:
-                <a href="https://arxiv.org/pdf/2503.11069" target="_blank"> Api agents vs. gui agents: Divergence and convergence</a>.
-                arXiv:22503.11069, 2025.
-              </p>
-              <p id="Yehudai2025">
-                [Yehudai2025] Yehudai, Asaf , et al.:
-                <a href="https://arxiv.org/pdf/2503.16416" target="_blank"> Survey on Evaluation of LLM-based Agents</a>, arXiv:2503.16416, 2025.
-              </p>
-              <p id="Zhou2023">
-                [Zhou2023] Zhou, Shuyan, et al.:
-                <a href="https://arxiv.org/abs/2307.13854" target="_blank"> Webarena: A realistic web environment for building autonomous agents</a>.
-                arXiv:2307.13854, 2023.
-              </p>
-=======
+            </div>
+        </section>
+
         <!-- References Section -->
         <section class="section" id="references">
             <div class="container is-max-desktop">
@@ -1181,33 +1096,8 @@
                         </div>
                     </div>
                 </div>
->>>>>>> 3e245cfd
-            </div>
-          </div>
-        </div>
-      </div>
-    </section>
-
-    <!-- Feedback Section -->
-    <section class="section" id="feedback">
-      <div class="container is-max-desktop">
-        <div class="columns is-centered">
-          <div class="column is-full-width">
-            <h2 class="title is-3">Feedback</h2>
-            <div class="content">
-              <p>We welcome feedback to improve this research. If you have suggestions, questions, or would like to report issues:</p>
-              <ul>
-                <li>
-                  <strong>GitHub Issues</strong>: Report bugs or suggest improvements at our
-                  <a href="https://github.com/wbsg-uni-mannheim/webmall-alternative-interfaces/issues" target="_blank">GitHub repository</a>
-                </li>
-                <li>Alternatively, you can also contact the authors directly via email.</li>
-              </ul>
-            </div>
-          </div>
-        </div>
-      </div>
-    </section>
+            </div>
+        </section>
 
     <footer class="footer">
       <div class="container">
